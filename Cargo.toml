[package]

name = "img_hash"
<<<<<<< HEAD
version = "0.0.4"
=======
version = "0.1.0"
>>>>>>> 03d46d8f
authors = ["Austin Bonander <austin.bonander@gmail.com>"]

description = "A simple library that provides perceptual hashing and difference calculation for images."

license = "MIT"

documentation = "http://rust-ci.org/cybergeek94/img_hash/doc/img_hash/"

keywords = ["image", "hash", "perceptual", "difference"]

repository = "http://github.com/cybergeek94/img_hash"

[dependencies]
<<<<<<< HEAD

image = "*"
=======
rustc-serialize = "*"

[dev-dependencies]
rand = "*"

[dependencies.image]
git = "https://github.com/PistonDevelopers/image.git"
>>>>>>> 03d46d8f
<|MERGE_RESOLUTION|>--- conflicted
+++ resolved
@@ -1,11 +1,7 @@
 [package]
 
 name = "img_hash"
-<<<<<<< HEAD
-version = "0.0.4"
-=======
 version = "0.1.0"
->>>>>>> 03d46d8f
 authors = ["Austin Bonander <austin.bonander@gmail.com>"]
 
 description = "A simple library that provides perceptual hashing and difference calculation for images."
@@ -19,15 +15,8 @@
 repository = "http://github.com/cybergeek94/img_hash"
 
 [dependencies]
-<<<<<<< HEAD
-
 image = "*"
-=======
 rustc-serialize = "*"
 
 [dev-dependencies]
 rand = "*"
-
-[dependencies.image]
-git = "https://github.com/PistonDevelopers/image.git"
->>>>>>> 03d46d8f
